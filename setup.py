#!/usr/bin/env python
# -*- coding: utf-8 -*-

<<<<<<< HEAD
=======

>>>>>>> a33c01a3
from setuptools import setup, find_packages

version = '0.1.4'

setup(
    name='requests-oauth-hook',
    version=version,
    description='Hook for adding Open Authentication support to Python-requests HTTP library.',
    long_description=open('README.md').read(),
    author='Miguel Araujo',
    author_email='miguel.araujo.perez@gmail.com',
    url='http://github.com/maraujop/requests-oauth-hook',
    packages=find_packages(),
    install_requires=['requests', ],
    license='BSD',
    classifiers=(
        'Development Status :: 4 - Beta',
        'Intended Audience :: Developers',
        'Programming Language :: Python',
        "License :: OSI Approved :: BSD License",
        "Operating System :: OS Independent",
        "Topic :: Internet :: WWW/HTTP",
        "Topic :: Software Development :: Libraries :: Python Modules",
    ),
    keywords=['requests', 'python-requests', 'OAuth', 'open authentication'],
    zip_safe=False,
)<|MERGE_RESOLUTION|>--- conflicted
+++ resolved
@@ -1,10 +1,6 @@
 #!/usr/bin/env python
 # -*- coding: utf-8 -*-
 
-<<<<<<< HEAD
-=======
-
->>>>>>> a33c01a3
 from setuptools import setup, find_packages
 
 version = '0.1.4'
