--- conflicted
+++ resolved
@@ -6,15 +6,8 @@
 import base64
 
 import urllib
-<<<<<<< HEAD
-from oauth2 import Token, Consumer
-from oauth2 import SignatureMethod_HMAC_SHA1
-from oauth2 import to_utf8_if_string, to_utf8, escape, to_utf8_optional_iterator
 from urlparse import urlparse, urlunparse, parse_qs, urlsplit, urlunsplit
 
-=======
-from urlparse import urlparse, urlunparse, parse_qs
->>>>>>> a33c01a3
 try:
     from hashlib import sha1
     sha = sha1
